# 2D FWI on Overthrust model using minConf library 
# Author: Philipp Witte, pwitte@eoas.ubc.ca
# Date: December 2017
#

using JUDI.TimeModeling, JUDI.SLIM_optim, HDF5, SeisIO, PyPlot

# Load starting model
n,d,o,m0 = read(h5open("../data/overthrust_model.h5","r"), "n", "d", "o", "m0")
model0 = Model((n[1],n[2]), (d[1],d[2]), (o[1],o[2]), m0)

# Bound constraints
v0 = sqrt.(1./model0.m)
vmin = ones(Float32,model0.n) * 1.3f0
vmax = ones(Float32,model0.n) * 6.5f0
vmin[:,1:21] = v0[:,1:21]   # keep water column fixed
vmax[:,1:21] = v0[:,1:21]

# Slowness squared [s^2/km^2]
mmin = vec((1f0./vmax).^2)
mmax = vec((1f0./vmin).^2)

# Load data
block = segy_read("../data/overthrust_shot_records.segy")
d_obs = judiVector(block)

# Set up wavelet
src_geometry = Geometry(block; key="source")
wavelet = ricker_wavelet(src_geometry.t[1],src_geometry.dt[1],0.008f0)  # 8 Hz wavelet
q = judiVector(src_geometry,wavelet)

############################### FWI ###########################################

# Optimization parameters
niterations = 10
batchsize = 10
fhistory_SGD = zeros(Float32,niterations)

# Projection operator for bound constraints
proj(x) = reshape(median([vec(mmin) vec(x) vec(mmax)],2),model0.n)

# Main loop
for j=1:niterations

    # get fwi objective function value and gradient
    i = randperm(d_obs.nsrc)[1:batchsize]
    fval, gradient = fwi_objective(model0,q[i],d_obs[i])
    println("FWI iteration no: ",j,"; function value: ",fval)
    fhistory_SGD[j] = fval

<<<<<<< HEAD
	# linesearch
	step = backtracking_linesearch(model0,q[i],d_obs[i],fval,gradient,proj;alpha=1f0)
	
	# Update model and bound projection
	model0.m = proj(model0.m + reshape(step,model0.n))
=======
    # linesearch
    step = backtracking_linesearch(model0,q[i],d_obs[i],fval,gradient,proj;alpha=1f0,verbose=false)
    
    # Update model and bound projection
    model0.m = proj(model0.m + reshape(step,model0.n))
    #figure(); imshow(sqrt.(1f0./model0.m)'); title(string(j))
>>>>>>> 6a1707d9
end

figure(); imshow(sqrt.(1f0./model0.m)'); title("FWI with SGD")

<|MERGE_RESOLUTION|>--- conflicted
+++ resolved
@@ -48,20 +48,11 @@
     println("FWI iteration no: ",j,"; function value: ",fval)
     fhistory_SGD[j] = fval
 
-<<<<<<< HEAD
 	# linesearch
 	step = backtracking_linesearch(model0,q[i],d_obs[i],fval,gradient,proj;alpha=1f0)
 	
 	# Update model and bound projection
 	model0.m = proj(model0.m + reshape(step,model0.n))
-=======
-    # linesearch
-    step = backtracking_linesearch(model0,q[i],d_obs[i],fval,gradient,proj;alpha=1f0,verbose=false)
-    
-    # Update model and bound projection
-    model0.m = proj(model0.m + reshape(step,model0.n))
-    #figure(); imshow(sqrt.(1f0./model0.m)'); title(string(j))
->>>>>>> 6a1707d9
 end
 
 figure(); imshow(sqrt.(1f0./model0.m)'); title("FWI with SGD")
